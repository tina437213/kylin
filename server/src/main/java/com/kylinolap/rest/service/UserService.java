/*
 * Copyright 2013-2014 eBay Software Foundation
 *
 * Licensed under the Apache License, Version 2.0 (the "License");
 * you may not use this file except in compliance with the License.
 * You may obtain a copy of the License at
 *
 *   http://www.apache.org/licenses/LICENSE-2.0
 *
 * Unless required by applicable law or agreed to in writing, software
 * distributed under the License is distributed on an "AS IS" BASIS,
 * WITHOUT WARRANTIES OR CONDITIONS OF ANY KIND, either express or implied.
 * See the License for the specific language governing permissions and
 * limitations under the License.
 */

package com.kylinolap.rest.service;

import java.io.IOException;
import java.util.ArrayList;
import java.util.Arrays;
import java.util.Collection;
import java.util.List;

import org.apache.commons.io.IOUtils;
import org.apache.hadoop.hbase.client.Delete;
import org.apache.hadoop.hbase.client.Get;
import org.apache.hadoop.hbase.client.HTableInterface;
import org.apache.hadoop.hbase.client.Put;
import org.apache.hadoop.hbase.client.Result;
import org.apache.hadoop.hbase.client.ResultScanner;
import org.apache.hadoop.hbase.client.Scan;
import org.apache.hadoop.hbase.util.Bytes;
import org.springframework.security.core.GrantedAuthority;
import org.springframework.security.core.userdetails.User;
import org.springframework.security.core.userdetails.UserDetails;
import org.springframework.security.core.userdetails.UsernameNotFoundException;
import org.springframework.stereotype.Component;

import com.fasterxml.jackson.core.JsonProcessingException;
import com.kylinolap.common.KylinConfig;
import com.kylinolap.common.persistence.HBaseConnection;
<<<<<<< HEAD
import com.kylinolap.common.util.HadoopUtil;
import com.kylinolap.common.util.JsonUtil;
=======
>>>>>>> a4db415b
import com.kylinolap.rest.security.UserManager;
import com.kylinolap.rest.util.Serializer;

/**
 * @author xduo
 * 
 */
@Component("userService")
public class UserService implements UserManager {

    private Serializer<UserGrantedAuthority[]> ugaSerializer = new Serializer<UserGrantedAuthority[]>(UserGrantedAuthority[].class);

    public static final String USER_AUTHORITY_FAMILY = "a";
    private static final String DEFAULT_TABLE_PREFIX = "kylin_metadata";
    private static final String USER_TABLE_NAME = "_user";
    private static final String USER_AUTHORITY_COLUMN = "c";
    private String hbaseUrl = null;
    private String tableNameBase = null;
    private String userTableName = null;

    public UserService() throws IOException {
        String metadataUrl = KylinConfig.getInstanceFromEnv().getMetadataUrl();
        // split TABLE@HBASE_URL
        int cut = metadataUrl.indexOf('@');
        tableNameBase = cut < 0 ? DEFAULT_TABLE_PREFIX : metadataUrl.substring(0, cut);
        hbaseUrl = cut < 0 ? metadataUrl : metadataUrl.substring(cut + 1);
        userTableName = tableNameBase + USER_TABLE_NAME;
<<<<<<< HEAD

        HadoopUtil.createHTableIfNeeded(hbaseUrl, userTableName, USER_AUTHORITY_FAMILY, QueryService.USER_QUERY_FAMILY);
=======
        
        try {
            HBaseConnection.createHTableIfNeeded(hbaseUrl, userTableName, USER_AUTHORITY_FAMILY, QueryService.USER_QUERY_FAMILY);
        } catch (IOException e) {
            logger.error(e.getLocalizedMessage(), e);
        }
>>>>>>> a4db415b
    }

    @Override
    public UserDetails loadUserByUsername(String username) throws UsernameNotFoundException {
        HTableInterface htable = null;
        try {
            htable = HBaseConnection.get(hbaseUrl).getTable(userTableName);

            Get get = new Get(Bytes.toBytes(username));
            get.addFamily(Bytes.toBytes(USER_AUTHORITY_FAMILY));
            Result result = htable.get(get);

            Collection<? extends GrantedAuthority> authorities = null;
            if (null != result && !result.isEmpty()) {
                byte[] gaBytes = result.getValue(Bytes.toBytes(USER_AUTHORITY_FAMILY), Bytes.toBytes(USER_AUTHORITY_COLUMN));
                authorities = Arrays.asList(ugaSerializer.deserialize(gaBytes));
            } else {
                throw new UsernameNotFoundException("User " + username + " not found.");
            }

            return new User(username, "N/A", authorities);
        } catch (IOException e) {
            throw new RuntimeException(e.getMessage(), e);
        } finally {
            IOUtils.closeQuietly(htable);
        }
    }

    @Override
    public void createUser(UserDetails user) {
        updateUser(user);
    }

    @Override
    public void updateUser(UserDetails user) {
        HTableInterface htable = null;
        try {
            byte[] userAuthorities = serialize(user.getAuthorities());
            htable = HBaseConnection.get(hbaseUrl).getTable(userTableName);
            Put put = new Put(Bytes.toBytes(user.getUsername()));
            put.add(Bytes.toBytes(USER_AUTHORITY_FAMILY), Bytes.toBytes(USER_AUTHORITY_COLUMN), userAuthorities);

            htable.put(put);
            htable.flushCommits();
        } catch (IOException e) {
            throw new RuntimeException(e.getMessage(), e);
        } finally {
            IOUtils.closeQuietly(htable);
        }
    }

    @Override
    public void deleteUser(String username) {
        HTableInterface htable = null;
        try {
            htable = HBaseConnection.get(hbaseUrl).getTable(userTableName);
            Delete delete = new Delete(Bytes.toBytes(username));

            htable.delete(delete);
            htable.flushCommits();
        } catch (IOException e) {
            throw new RuntimeException(e.getMessage(), e);
        } finally {
            IOUtils.closeQuietly(htable);
        }
    }

    @Override
    public void changePassword(String oldPassword, String newPassword) {
        throw new UnsupportedOperationException();
    }

    @Override
    public boolean userExists(String username) {
        HTableInterface htable = null;
        try {
            htable = HBaseConnection.get(hbaseUrl).getTable(userTableName);
            Result result = htable.get(new Get(Bytes.toBytes(username)));

            return null != result && !result.isEmpty();
        } catch (IOException e) {
            throw new RuntimeException(e.getMessage(), e);
        } finally {
            IOUtils.closeQuietly(htable);
        }
    }

    @Override
    public List<String> getUserAuthorities() {
        Scan s = new Scan();
        s.addColumn(Bytes.toBytes(USER_AUTHORITY_FAMILY), Bytes.toBytes(USER_AUTHORITY_COLUMN));

        List<String> authorities = new ArrayList<String>();
        HTableInterface htable = null;
        ResultScanner scanner = null;
        try {
            htable = HBaseConnection.get(hbaseUrl).getTable(userTableName);
            scanner = htable.getScanner(s);

            for (Result result = scanner.next(); result != null; result = scanner.next()) {
                byte[] uaBytes = result.getValue(Bytes.toBytes(USER_AUTHORITY_FAMILY), Bytes.toBytes(USER_AUTHORITY_COLUMN));
                Collection<? extends GrantedAuthority> authCollection = Arrays.asList(ugaSerializer.deserialize(uaBytes));

                for (GrantedAuthority auth : authCollection) {
                    if (!authorities.contains(auth.getAuthority())) {
                        authorities.add(auth.getAuthority());
                    }
                }
            }
        } catch (IOException e) {
            throw new RuntimeException(e.getMessage(), e);
        } finally {
            IOUtils.closeQuietly(scanner);
            IOUtils.closeQuietly(htable);
        }

        return authorities;
    }

    public static class UserGrantedAuthority implements GrantedAuthority {
        private static final long serialVersionUID = -5128905636841891058L;
        private String authority;

        public UserGrantedAuthority() {
        }

        @Override
        public String getAuthority() {
            return authority;
        }

        public void setAuthority(String authority) {
            this.authority = authority;
        }

        @Override
        public int hashCode() {
            final int prime = 31;
            int result = 1;
            result = prime * result + ((authority == null) ? 0 : authority.hashCode());
            return result;
        }

        @Override
        public boolean equals(Object obj) {
            if (this == obj)
                return true;
            if (obj == null)
                return false;
            if (getClass() != obj.getClass())
                return false;
            UserGrantedAuthority other = (UserGrantedAuthority) obj;
            if (authority == null) {
                if (other.authority != null)
                    return false;
            } else if (!authority.equals(other.authority))
                return false;
            return true;
        }
    }

    private byte[] serialize(Collection<? extends GrantedAuthority> auths) throws JsonProcessingException {
        if (null == auths) {
            return null;
        }

        return JsonUtil.writeValueAsBytes(auths);
    }
}<|MERGE_RESOLUTION|>--- conflicted
+++ resolved
@@ -40,11 +40,7 @@
 import com.fasterxml.jackson.core.JsonProcessingException;
 import com.kylinolap.common.KylinConfig;
 import com.kylinolap.common.persistence.HBaseConnection;
-<<<<<<< HEAD
-import com.kylinolap.common.util.HadoopUtil;
 import com.kylinolap.common.util.JsonUtil;
-=======
->>>>>>> a4db415b
 import com.kylinolap.rest.security.UserManager;
 import com.kylinolap.rest.util.Serializer;
 
@@ -72,17 +68,7 @@
         tableNameBase = cut < 0 ? DEFAULT_TABLE_PREFIX : metadataUrl.substring(0, cut);
         hbaseUrl = cut < 0 ? metadataUrl : metadataUrl.substring(cut + 1);
         userTableName = tableNameBase + USER_TABLE_NAME;
-<<<<<<< HEAD
-
-        HadoopUtil.createHTableIfNeeded(hbaseUrl, userTableName, USER_AUTHORITY_FAMILY, QueryService.USER_QUERY_FAMILY);
-=======
-        
-        try {
-            HBaseConnection.createHTableIfNeeded(hbaseUrl, userTableName, USER_AUTHORITY_FAMILY, QueryService.USER_QUERY_FAMILY);
-        } catch (IOException e) {
-            logger.error(e.getLocalizedMessage(), e);
-        }
->>>>>>> a4db415b
+        HBaseConnection.createHTableIfNeeded(hbaseUrl, userTableName, USER_AUTHORITY_FAMILY, QueryService.USER_QUERY_FAMILY);
     }
 
     @Override
