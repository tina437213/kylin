/*
 * Licensed to the Apache Software Foundation (ASF) under one
 * or more contributor license agreements.  See the NOTICE file
 * distributed with this work for additional information
 * regarding copyright ownership.  The ASF licenses this file
 * to you under the Apache License, Version 2.0 (the
 * "License"); you may not use this file except in compliance
 * with the License.  You may obtain a copy of the License at
 *  
 *     http://www.apache.org/licenses/LICENSE-2.0
 *  
 * Unless required by applicable law or agreed to in writing, software
 * distributed under the License is distributed on an "AS IS" BASIS,
 * WITHOUT WARRANTIES OR CONDITIONS OF ANY KIND, either express or implied.
 * See the License for the specific language governing permissions and
 * limitations under the License.
 */

package org.apache.kylin.storage.gtrecord;

import java.util.Collection;
import java.util.Collections;
import java.util.HashSet;
import java.util.LinkedHashSet;
import java.util.List;
import java.util.Map;
import java.util.Set;

import org.apache.kylin.common.util.Pair;
import org.apache.kylin.cube.CubeInstance;
import org.apache.kylin.cube.CubeManager;
import org.apache.kylin.cube.CubeSegment;
import org.apache.kylin.cube.RawQueryLastHacker;
import org.apache.kylin.cube.cuboid.Cuboid;
import org.apache.kylin.cube.model.CubeDesc;
import org.apache.kylin.cube.model.CubeDesc.DeriveInfo;
import org.apache.kylin.cube.model.RowKeyColDesc;
import org.apache.kylin.dict.lookup.LookupStringTable;
import org.apache.kylin.measure.MeasureType;
import org.apache.kylin.metadata.filter.CaseTupleFilter;
import org.apache.kylin.metadata.filter.ColumnTupleFilter;
import org.apache.kylin.metadata.filter.CompareTupleFilter;
import org.apache.kylin.metadata.filter.LogicalTupleFilter;
import org.apache.kylin.metadata.filter.TupleFilter;
import org.apache.kylin.metadata.filter.TupleFilter.FilterOperatorEnum;
import org.apache.kylin.metadata.model.FunctionDesc;
import org.apache.kylin.metadata.model.MeasureDesc;
import org.apache.kylin.metadata.model.SegmentStatusEnum;
import org.apache.kylin.metadata.model.Segments;
import org.apache.kylin.metadata.model.TblColRef;
import org.apache.kylin.metadata.realization.SQLDigest;
import org.apache.kylin.metadata.tuple.ITupleIterator;
import org.apache.kylin.metadata.tuple.TupleInfo;
import org.apache.kylin.storage.IStorageQuery;
import org.apache.kylin.storage.StorageContext;
import org.apache.kylin.storage.translate.DerivedFilterTranslator;
import org.slf4j.Logger;
import org.slf4j.LoggerFactory;

import com.google.common.collect.Lists;
import com.google.common.collect.Maps;
import com.google.common.collect.Sets;

public abstract class GTCubeStorageQueryBase implements IStorageQuery {

    private static final Logger logger = LoggerFactory.getLogger(GTCubeStorageQueryBase.class);

    protected final CubeInstance cubeInstance;
    protected final CubeDesc cubeDesc;

    public GTCubeStorageQueryBase(CubeInstance cube) {
        this.cubeInstance = cube;
        this.cubeDesc = cube.getDescriptor();
    }

    @Override
    public ITupleIterator search(StorageContext context, SQLDigest sqlDigest, TupleInfo returnTupleInfo) {
        GTCubeStorageQueryRequest request = getStorageQueryRequest(context, sqlDigest, returnTupleInfo);

        List<CubeSegmentScanner> scanners = Lists.newArrayList();
        for (CubeSegment cubeSeg : cubeInstance.getSegments(SegmentStatusEnum.READY)) {
            CubeSegmentScanner scanner;

            if (cubeDesc.getConfig().isSkippingEmptySegments() && cubeSeg.getInputRecords() == 0) {
                logger.info("Skip cube segment {} because its input record is 0", cubeSeg);
                continue;
        }

            scanner = new CubeSegmentScanner(cubeSeg, request.getCuboid(), request.getDimensions(), request.getGroups(), request.getMetrics(), request.getFilter(), request.getHavingFilter(), request.getContext());
            if (!scanner.isSegmentSkipped())
                scanners.add(scanner);
        }

        if (scanners.isEmpty())
            return ITupleIterator.EMPTY_TUPLE_ITERATOR;

        return new SequentialCubeTupleIterator(scanners, request.getCuboid(), request.getDimensions(),
                request.getMetrics(), returnTupleInfo, request.getContext(), sqlDigest);
    }

    protected GTCubeStorageQueryRequest getStorageQueryRequest(StorageContext context, SQLDigest sqlDigest, TupleInfo returnTupleInfo) {
        context.setStorageQuery(this);

        //cope with queries with no aggregations
        RawQueryLastHacker.hackNoAggregations(sqlDigest, cubeDesc, returnTupleInfo);

        // Customized measure taking effect: e.g. allow custom measures to help raw queries
        notifyBeforeStorageQuery(sqlDigest);

        Collection<TblColRef> groups = sqlDigest.groupbyColumns;
        TupleFilter filter = sqlDigest.filter;

        // build dimension & metrics
        Set<TblColRef> dimensions = new LinkedHashSet<TblColRef>();
        Set<FunctionDesc> metrics = new LinkedHashSet<FunctionDesc>();
        buildDimensionsAndMetrics(sqlDigest, dimensions, metrics);

        // all dimensions = groups + other(like filter) dimensions
        Set<TblColRef> otherDims = Sets.newHashSet(dimensions);
        otherDims.removeAll(groups);

        // expand derived (xxxD means contains host columns only, derived columns were translated)
        Set<TblColRef> derivedPostAggregation = Sets.newHashSet();
        Set<TblColRef> groupsD = expandDerived(groups, derivedPostAggregation);
        Set<TblColRef> otherDimsD = expandDerived(otherDims, derivedPostAggregation);
        otherDimsD.removeAll(groupsD);

        // identify cuboid
        Set<TblColRef> dimensionsD = new LinkedHashSet<TblColRef>();
        dimensionsD.addAll(groupsD);
        dimensionsD.addAll(otherDimsD);
        Cuboid cuboid = findCuboid(cubeDesc, dimensionsD, metrics);
        context.setCuboid(cuboid);

        // set whether to aggr at storage
        Set<TblColRef> singleValuesD = findSingleValueColumns(filter);
        context.setNeedStorageAggregation(isNeedStorageAggregation(cuboid, groupsD, singleValuesD));

        // replace derived columns in filter with host columns; columns on loosened condition must be added to group by
        Set<TblColRef> loosenedColumnD = Sets.newHashSet();
        Set<TblColRef> filterColumnD = Sets.newHashSet();
        TupleFilter filterD = translateDerived(filter, loosenedColumnD);
        groupsD.addAll(loosenedColumnD);
<<<<<<< HEAD
        TupleFilter.collectColumns(filter, filterColumnD);
        context.setFilterMask(getQueryFilterMask(filterColumnD));
=======
        TupleFilter.collectColumns(filterD, filterColumnD);
>>>>>>> 562dd173

        // set limit push down
        enableStorageLimitIfPossible(cuboid, groups, derivedPostAggregation, groupsD, filterD, loosenedColumnD, sqlDigest.aggregations, context);
        // set whether to aggregate results from multiple partitions
        enableStreamAggregateIfBeneficial(cuboid, groupsD, context);
        // set query deadline
        context.setDeadline(cubeInstance);

        // push down having clause filter if possible
        TupleFilter havingFilter = checkHavingCanPushDown(sqlDigest.havingFilter, groupsD, sqlDigest.aggregations, metrics);

        logger.info("Cuboid identified: cube={}, cuboidId={}, groupsD={}, filterD={}, limitPushdown={}, storageAggr={}", cubeInstance.getName(), cuboid.getId(), groupsD, filterColumnD, context.getFinalPushDownLimit(), context.isNeedStorageAggregation());

        return new GTCubeStorageQueryRequest(cuboid, dimensionsD, groupsD, filterColumnD, metrics, filterD, havingFilter, context);
    }

    protected abstract String getGTStorage();

    protected Cuboid findCuboid(CubeDesc cubeDesc, Set<TblColRef> dimensionsD, Set<FunctionDesc> metrics) {
        return Cuboid.identifyCuboid(cubeDesc, dimensionsD, metrics);
    }

    protected ITupleConverter newCubeTupleConverter(CubeSegment cubeSeg, Cuboid cuboid, Set<TblColRef> selectedDimensions, Set<FunctionDesc> selectedMetrics, int[] gtColIdx, TupleInfo tupleInfo) {
        return new CubeTupleConverter(cubeSeg, cuboid, selectedDimensions, selectedMetrics, gtColIdx, tupleInfo);
    }

    protected void buildDimensionsAndMetrics(SQLDigest sqlDigest, Collection<TblColRef> dimensions, Collection<FunctionDesc> metrics) {
        for (FunctionDesc func : sqlDigest.aggregations) {
            if (!func.isDimensionAsMetric()) {
                // use the FunctionDesc from cube desc as much as possible, that has more info such as HLLC precision
                metrics.add(findAggrFuncFromCubeDesc(func));
            }
        }

        for (TblColRef column : sqlDigest.allColumns) {
            // skip measure columns
            if (sqlDigest.metricColumns.contains(column) && !(sqlDigest.groupbyColumns.contains(column) || sqlDigest.filterColumns.contains(column))) {
                continue;
            }

            dimensions.add(column);
        }
    }

    private FunctionDesc findAggrFuncFromCubeDesc(FunctionDesc aggrFunc) {
        for (MeasureDesc measure : cubeDesc.getMeasures()) {
            if (measure.getFunction().equals(aggrFunc))
                return measure.getFunction();
        }
        return aggrFunc;
    }

    protected Set<TblColRef> expandDerived(Collection<TblColRef> cols, Set<TblColRef> derivedPostAggregation) {
        Set<TblColRef> expanded = Sets.newHashSet();
        for (TblColRef col : cols) {
            if (cubeDesc.hasHostColumn(col)) {
                DeriveInfo hostInfo = cubeDesc.getHostInfo(col);
                for (TblColRef hostCol : hostInfo.columns) {
                    expanded.add(hostCol);
                    if (hostInfo.isOneToOne == false)
                        derivedPostAggregation.add(hostCol);
                }
            } else {
                expanded.add(col);
            }
        }
        return expanded;
    }

    @SuppressWarnings("unchecked")
    private Set<TblColRef> findSingleValueColumns(TupleFilter filter) {
        Collection<? extends TupleFilter> toCheck;
        if (filter instanceof CompareTupleFilter) {
            toCheck = Collections.singleton(filter);
        } else if (filter instanceof LogicalTupleFilter && filter.getOperator() == FilterOperatorEnum.AND) {
            toCheck = filter.getChildren();
        } else {
            return (Set<TblColRef>) Collections.EMPTY_SET;
        }

        Set<TblColRef> result = Sets.newHashSet();
        for (TupleFilter f : toCheck) {
            if (f instanceof CompareTupleFilter) {
                CompareTupleFilter compFilter = (CompareTupleFilter) f;
                // is COL=const ?
                if (compFilter.getOperator() == FilterOperatorEnum.EQ && compFilter.getValues().size() == 1 && compFilter.getColumn() != null) {
                    result.add(compFilter.getColumn());
                }
            }
        }

        // expand derived
        Set<TblColRef> resultD = Sets.newHashSet();
        for (TblColRef col : result) {
            if (cubeDesc.isExtendedColumn(col)) {
                throw new CubeDesc.CannotFilterExtendedColumnException(col);
            }
            if (cubeDesc.isDerived(col)) {
                DeriveInfo hostInfo = cubeDesc.getHostInfo(col);
                if (hostInfo.isOneToOne) {
                    for (TblColRef hostCol : hostInfo.columns) {
                        resultD.add(hostCol);
                    }
                }
                //if not one2one, it will be pruned
            } else {
                resultD.add(col);
            }
        }
        return resultD;
    }

    private long getQueryFilterMask(Set<TblColRef> filterColumnD) {
        long filterMask = 0;

        logger.info("Filter column set for query: " + filterColumnD.toString());
        if (filterColumnD.size() != 0) {
            RowKeyColDesc[] allColumns = cubeDesc.getRowkey().getRowKeyColumns();
            for (int i = 0; i < allColumns.length; i++) {
                if (filterColumnD.contains(allColumns[i].getColRef())) {
                    filterMask |= 1L << allColumns[i].getBitIndex();
                }
            }
        }
        logger.info("Filter mask is: " + filterMask);
        return filterMask;
    }

    public boolean isNeedStorageAggregation(Cuboid cuboid, Collection<TblColRef> groupD, Collection<TblColRef> singleValueD) {
        HashSet<TblColRef> temp = Sets.newHashSet();
        temp.addAll(groupD);
        temp.addAll(singleValueD);
        if (cuboid.getColumns().size() == temp.size()) {
            logger.debug("Does not need storage aggregation");
            return false;
        } else {
            logger.debug("Need storage aggregation");
            return true;
        }
    }

    @SuppressWarnings("unchecked")
    protected TupleFilter translateDerived(TupleFilter filter, Set<TblColRef> collector) {
        if (filter == null)
            return filter;

        if (filter instanceof CompareTupleFilter) {
            return translateDerivedInCompare((CompareTupleFilter) filter, collector);
        }

        List<TupleFilter> children = (List<TupleFilter>) filter.getChildren();
        List<TupleFilter> newChildren = Lists.newArrayListWithCapacity(children.size());
        boolean modified = false;
        for (TupleFilter child : children) {
            TupleFilter translated = translateDerived(child, collector);
            newChildren.add(translated);
            if (child != translated)
                modified = true;
        }
        if (modified) {
            filter = replaceChildren(filter, newChildren);
        }
        return filter;
    }

    private TupleFilter replaceChildren(TupleFilter filter, List<TupleFilter> newChildren) {
        if (filter instanceof LogicalTupleFilter) {
            LogicalTupleFilter r = new LogicalTupleFilter(filter.getOperator());
            r.addChildren(newChildren);
            return r;
        } else if (filter instanceof CaseTupleFilter) {
            CaseTupleFilter r = new CaseTupleFilter();
            r.addChildren(newChildren);
            return r;
        } else {
            throw new IllegalStateException("Cannot replaceChildren on " + filter);
        }
    }

    private TupleFilter translateDerivedInCompare(CompareTupleFilter compf, Set<TblColRef> collector) {
        if (compf.getColumn() == null)
            return compf;

        TblColRef derived = compf.getColumn();
        if (cubeDesc.isExtendedColumn(derived)) {
            throw new CubeDesc.CannotFilterExtendedColumnException(derived);
        }
        if (cubeDesc.isDerived(derived) == false)
            return compf;

        DeriveInfo hostInfo = cubeDesc.getHostInfo(derived);
        LookupStringTable lookup = getLookupStringTableForDerived(derived, hostInfo);
        Pair<TupleFilter, Boolean> translated = DerivedFilterTranslator.translate(lookup, hostInfo, compf);
        TupleFilter translatedFilter = translated.getFirst();
        boolean loosened = translated.getSecond();
        if (loosened) {
            collectColumnsRecursively(translatedFilter, collector);
        }
        return translatedFilter;
    }

    @SuppressWarnings("unchecked")
    protected LookupStringTable getLookupStringTableForDerived(TblColRef derived, DeriveInfo hostInfo) {
        CubeManager cubeMgr = CubeManager.getInstance(this.cubeInstance.getConfig());
        CubeSegment seg = cubeInstance.getLatestReadySegment();
        return cubeMgr.getLookupTable(seg, hostInfo.join);
    }

    private void collectColumnsRecursively(TupleFilter filter, Set<TblColRef> collector) {
        if (filter == null)
            return;

        if (filter instanceof ColumnTupleFilter) {
            collector.add(((ColumnTupleFilter) filter).getColumn());
        }
        for (TupleFilter child : filter.getChildren()) {
            collectColumnsRecursively(child, collector);
        }
    }

    private void enableStorageLimitIfPossible(Cuboid cuboid, Collection<TblColRef> groups, Set<TblColRef> derivedPostAggregation, Collection<TblColRef> groupsD, TupleFilter filter, Set<TblColRef> loosenedColumnD, Collection<FunctionDesc> functionDescs, StorageContext context) {
        boolean possible = true;

        if (!TupleFilter.isEvaluableRecursively(filter)) {
            possible = false;
            logger.debug("Storage limit push down is impossible because the filter isn't evaluable");
        }

        if (!loosenedColumnD.isEmpty()) { // KYLIN-2173
            possible = false;
            logger.debug("Storage limit push down is impossible because filter is loosened: " + loosenedColumnD);
        }

        if (context.hasSort()) {
            possible = false;
            logger.debug("Storage limit push down is impossible because the query has order by");
        }

        // derived aggregation is bad, unless expanded columns are already in group by
        if (!groups.containsAll(derivedPostAggregation)) {
            possible = false;
            logger.debug("Storage limit push down is impossible because derived column require post aggregation: " + derivedPostAggregation);
        }

        //if groupsD is clustered at "head" of the rowkey, then limit push down is possible
        int size = groupsD.size();
        if (!groupsD.containsAll(cuboid.getColumns().subList(0, size))) {
            possible = false;
            logger.debug("Storage limit push down is impossible because groupD is not clustered at head, groupsD: " + groupsD //
                    + " with cuboid columns: " + cuboid.getColumns());
        }

        //if exists measures like max(cal_dt), then it's not a perfect cuboid match, cannot apply limit
        for (FunctionDesc functionDesc : functionDescs) {
            if (functionDesc.isDimensionAsMetric()) {
                possible = false;
                logger.debug("Storage limit push down is impossible because {} isDimensionAsMetric ", functionDesc);
            }
        }

        if (possible) {
            context.setFinalPushDownLimit(cubeInstance);
        }
    }

    private void enableStreamAggregateIfBeneficial(Cuboid cuboid, Set<TblColRef> groupsD, StorageContext context) {
        CubeDesc cubeDesc = cuboid.getCubeDesc();
        boolean enabled = cubeDesc.getConfig().isStreamAggregateEnabled();

        Set<TblColRef> shardByInGroups = Sets.newHashSet();
        for (TblColRef col : cubeDesc.getShardByColumns()) {
            if (groupsD.contains(col)) {
                shardByInGroups.add(col);
            }
        }
        if (!shardByInGroups.isEmpty()) {
            enabled = false;
            logger.debug("Aggregate partition results is not beneficial because shard by columns in groupD: " + shardByInGroups);
        }

        if (!context.isNeedStorageAggregation()) {
            enabled = false;
            logger.debug("Aggregate partition results is not beneficial because no storage aggregation");
        }

        if (enabled) {
            context.enableStreamAggregate();
        }
    }

    protected void notifyBeforeStorageQuery(SQLDigest sqlDigest) {
        Map<String, List<MeasureDesc>> map = Maps.newHashMap();
        for (MeasureDesc measure : cubeDesc.getMeasures()) {
            MeasureType<?> measureType = measure.getFunction().getMeasureType();

            String key = measureType.getClass().getCanonicalName();
            List<MeasureDesc> temp = null;
            if ((temp = map.get(key)) != null) {
                temp.add(measure);
            } else {
                map.put(key, Lists.<MeasureDesc> newArrayList(measure));
            }
        }

        for (List<MeasureDesc> sublist : map.values()) {
            sublist.get(0).getFunction().getMeasureType().adjustSqlDigest(sublist, sqlDigest);
        }
    }

    private TupleFilter checkHavingCanPushDown(TupleFilter havingFilter, Set<TblColRef> groupsD, List<FunctionDesc> aggregations, Set<FunctionDesc> metrics) {
        // must have only one segment
        Segments<CubeSegment> readySegs = cubeInstance.getSegments(SegmentStatusEnum.READY);
        if (readySegs.size() != 1)
            return null;

        // sharded-by column must on group by
        CubeDesc desc = cubeInstance.getDescriptor();
        Set<TblColRef> shardBy = desc.getShardByColumns();
        if (groupsD == null || shardBy.isEmpty() || !groupsD.containsAll(shardBy))
            return null;

        // OK, push down
        logger.info("Push down having filter " + havingFilter);

        // convert columns in the filter
        Set<TblColRef> aggrOutCols = new HashSet<>();
        TupleFilter.collectColumns(havingFilter, aggrOutCols);

        for (TblColRef aggrOutCol : aggrOutCols) {
            int aggrIdxOnSql = aggrOutCol.getColumnDesc().getZeroBasedIndex(); // aggr index marked in OLAPAggregateRel
            FunctionDesc aggrFunc = aggregations.get(aggrIdxOnSql);

            // calculate the index of this aggr among all the metrics that is sending to storage
            int aggrIdxAmongMetrics = 0;
            for (MeasureDesc m : cubeDesc.getMeasures()) {
                if (aggrFunc.equals(m.getFunction()))
                    break;
                if (metrics.contains(m.getFunction()))
                    aggrIdxAmongMetrics++;
            }
            aggrOutCol.getColumnDesc().setId("" + (aggrIdxAmongMetrics + 1));
        }
        return havingFilter;
    }

}<|MERGE_RESOLUTION|>--- conflicted
+++ resolved
@@ -141,12 +141,7 @@
         Set<TblColRef> filterColumnD = Sets.newHashSet();
         TupleFilter filterD = translateDerived(filter, loosenedColumnD);
         groupsD.addAll(loosenedColumnD);
-<<<<<<< HEAD
-        TupleFilter.collectColumns(filter, filterColumnD);
-        context.setFilterMask(getQueryFilterMask(filterColumnD));
-=======
         TupleFilter.collectColumns(filterD, filterColumnD);
->>>>>>> 562dd173
 
         // set limit push down
         enableStorageLimitIfPossible(cuboid, groups, derivedPostAggregation, groupsD, filterD, loosenedColumnD, sqlDigest.aggregations, context);
