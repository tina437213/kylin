--- conflicted
+++ resolved
@@ -21,11 +21,7 @@
     <parent>
         <artifactId>kylin</artifactId>
         <groupId>org.apache.kylin</groupId>
-<<<<<<< HEAD
-        <version>1.1.1-incubating</version>
-=======
         <version>1.2</version>
->>>>>>> 0fc9be51
     </parent>
     <modelVersion>4.0.0</modelVersion>
     <artifactId>kylin-invertedindex</artifactId>
