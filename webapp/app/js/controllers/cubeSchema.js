'use strict';

KylinApp.controller('CubeSchemaCtrl', function ($scope, QueryService, UserService, ProjectService, AuthenticationService) {
    //~ Define metadata & class
    $scope.capacities = ['SMALL', 'MEDIUM', 'LARGE'];
    $scope.cubePartitionTypes = ['APPEND', 'UPDATE_INSERT'];
    $scope.projects = [];
    $scope.newDimension = null;
    $scope.newMeasure = null;

    $scope.wizardSteps = [
        {title: 'Cube Info', src: 'partials/cubeDesigner/info.html', isComplete: false},
        {title: 'Data Model', src: 'partials/cubeDesigner/data_model.html', isComplete: false},
        {title: 'Dimensions', src: 'partials/cubeDesigner/dimensions.html', isComplete: false},
        {title: 'Measures', src: 'partials/cubeDesigner/measures.html', isComplete: false},
        {title: 'Filter', src: 'partials/cubeDesigner/filter.html', isComplete: false},
        {title: 'Refresh Setting', src: 'partials/cubeDesigner/incremental.html', isComplete: false}
    ];
    if (UserService.hasRole("ROLE_ADMIN")) {
            $scope.wizardSteps.push({title: 'Advanced Setting', src: 'partials/cubeDesigner/advanced_settings.html', isComplete: false});
    }
    $scope.wizardSteps.push({title: 'Overview', src: 'partials/cubeDesigner/overview.html', isComplete: false});

    $scope.curStep = $scope.wizardSteps[0];

    var Measure = {
        createNew: function () {
            var measure = {
                "id": "",
                "name": "",
                "function": {
                    "expression": "",
                    "returntype": "",
                    "parameter": {
                        "type": "",
                        "value": ""
                    }
                }
            };

            return measure;
        }
    };

    // ~ init
    if (!$scope.state) {
        $scope.state = {mode: "view"};
    }

    $scope.$watch('cube.detail', function (newValue, oldValue) {
        if(!newValue){
            return;
        }
        if (newValue) {
            $scope.cubeMetaFrame = newValue;
        }
    });

    $scope.$watch('cubeMetaFrame', function (newValue, oldValue) {
        if(!newValue){
            return;
        }
        if ($scope.cubeMode=="editExistCube"&&newValue && !newValue.project) {
            initProject();
        }
<<<<<<< HEAD
        if($scope.cubeMetaFrame&&($scope.cubeMetaFrame.cube_partition_desc.partition_date_start||$scope.cubeMetaFrame.cube_partition_desc.partition_date_start==0))
        {
            $scope.cubeMetaFrame.cube_partition_desc.partition_date_start+=new Date().getTimezoneOffset()*60000;
        }

=======
        //convert from UTC to local timezone
        if($scope.cubeMetaFrame.cube_partition_desc.partition_date_start)
        {
            $scope.cubeMetaFrame.cube_partition_desc.partition_date_start+=new Date().getTimezoneOffset()*60000;
        }
>>>>>>> 2c35d450
    });

    // ~ public methods
    $scope.filterProj = function(project){
        return $scope.userService.hasRole('ROLE_ADMIN') || $scope.hasPermission(project,$scope.permissions.ADMINISTRATION.mask);
    };

    $scope.addNewMeasure = function (measure) {
        $scope.newMeasure = (!!measure)? measure:Measure.createNew();
    };

    $scope.clearNewMeasure = function () {
        $scope.newMeasure = null;
    };

    $scope.saveNewMeasure = function () {
        if ($scope.cubeMetaFrame.measures.indexOf($scope.newMeasure) === -1) {
            $scope.cubeMetaFrame.measures.push($scope.newMeasure);
        }
        $scope.newMeasure = null;
    };

    $scope.addNewRowkeyColumn = function () {
        $scope.cubeMetaFrame.rowkey.rowkey_columns.push({
            "column": "",
            "length": 0,
            "dictionary": "true",
            "mandatory": false
        });
    };

    $scope.addNewAggregationGroup = function () {
        $scope.cubeMetaFrame.rowkey.aggregation_groups.push([]);
    };

    $scope.refreshAggregationGroup = function (list, index, aggregation_groups) {
        if (aggregation_groups) {
            list[index] = aggregation_groups;
        }
    };

    $scope.removeElement = function (arr, element) {
        var index = arr.indexOf(element);
        if (index > -1) {
            arr.splice(index, 1);
        }
    };

    $scope.open = function ($event) {
        $event.preventDefault();
        $event.stopPropagation();

        $scope.opened = true;
    };

    $scope.preView = function () {
        var stepIndex = $scope.wizardSteps.indexOf($scope.curStep);
        if (stepIndex >= 1) {
            $scope.curStep.isComplete = false;
            $scope.curStep = $scope.wizardSteps[stepIndex - 1];
        }
    };

    $scope.nextView = function () {
        var stepIndex = $scope.wizardSteps.indexOf($scope.curStep);
        if (stepIndex < ($scope.wizardSteps.length - 1)) {
            $scope.curStep.isComplete = true;
            $scope.curStep = $scope.wizardSteps[stepIndex + 1];

            AuthenticationService.ping(function (data) {
                UserService.setCurUser(data);
            });
        }
    };

    // ~ private methods
    function initProject() {
        ProjectService.list({}, function (projects) {
            $scope.projects = projects;

            var cubeName = (!!$scope.routeParams.cubeName)? $scope.routeParams.cubeName:$scope.state.cubeName;
            if (cubeName) {
                var projName = null;
                angular.forEach($scope.projects, function (project, index) {
                    angular.forEach(project.datamodels, function (model, index) {
                        if (!projName && model.type=="CUBE"&&model.realization === cubeName) {
                            projName = project.name;
                        }
                    });
                });

                $scope.cubeMetaFrame.project = projName;
            }

            angular.forEach($scope.projects, function (project, index) {
                $scope.listAccess(project, 'ProjectInstance');
            });
        });
    }
});<|MERGE_RESOLUTION|>--- conflicted
+++ resolved
@@ -63,19 +63,13 @@
         if ($scope.cubeMode=="editExistCube"&&newValue && !newValue.project) {
             initProject();
         }
-<<<<<<< HEAD
         if($scope.cubeMetaFrame&&($scope.cubeMetaFrame.cube_partition_desc.partition_date_start||$scope.cubeMetaFrame.cube_partition_desc.partition_date_start==0))
         {
-            $scope.cubeMetaFrame.cube_partition_desc.partition_date_start+=new Date().getTimezoneOffset()*60000;
+            $scope.cubeMetaFrame.cube_partition_desc.partition_date_start+=new Date().getTimezoneOffset()*git st
+        ;
         }
+        //convert from UTC to local timezone
 
-=======
-        //convert from UTC to local timezone
-        if($scope.cubeMetaFrame.cube_partition_desc.partition_date_start)
-        {
-            $scope.cubeMetaFrame.cube_partition_desc.partition_date_start+=new Date().getTimezoneOffset()*60000;
-        }
->>>>>>> 2c35d450
     });
 
     // ~ public methods
