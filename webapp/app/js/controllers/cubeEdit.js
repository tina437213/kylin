/*
 * Licensed to the Apache Software Foundation (ASF) under one
 * or more contributor license agreements.  See the NOTICE file
 * distributed with this work for additional information
 * regarding copyright ownership.  The ASF licenses this file
 * to you under the Apache License, Version 2.0 (the
 * "License"); you may not use this file except in compliance
 * with the License.  You may obtain a copy of the License at
 *
 *     http://www.apache.org/licenses/LICENSE-2.0
 *
 * Unless required by applicable law or agreed to in writing, software
 * distributed under the License is distributed on an "AS IS" BASIS,
 * WITHOUT WARRANTIES OR CONDITIONS OF ANY KIND, either express or implied.
 * See the License for the specific language governing permissions and
 * limitations under the License.
*/

'use strict';


KylinApp.controller('CubeEditCtrl', function ($scope, $q, $routeParams, $location, $templateCache, $interpolate, MessageService, TableService, CubeDescService, CubeService, loadingRequest, SweetAlert,$log,cubeConfig,CubeDescModel,ModelService,MetaModel,TableModel) {
    $scope.cubeConfig = cubeConfig;
    //add or edit ?
    var absUrl = $location.absUrl();
    $scope.cubeMode = absUrl.indexOf("/cubes/add")!=-1?'addNewCube':absUrl.indexOf("/cubes/edit")!=-1?'editExistCube':'default';


    $scope.getColumnsByTable = function (tableName) {
        var temp = [];
        angular.forEach(TableModel.selectProjectTables, function (table) {
            if (table.name == tableName) {
                temp = table.columns;
            }
        });
        return temp;
    };

    $scope.getPartitonColumns = function(tableName){
        var columns = _.filter($scope.getColumnsByTable(tableName),function(column){
            return column.datatype==="date"||column.datatype==="string";
        });
        return columns;
    };

    $scope.getColumnType = function (_column,table){
        var columns = $scope.getColumnsByTable(table);
        var type;
        angular.forEach(columns,function(column){
            if(_column === column.name){
                type = column.datatype;
                return;
            }
        });
        return type;
    };

    var ColFamily = function () {
        var index = 1;
        return function () {
            var newColFamily =
            {
                "name": "f" + index,
                "columns": [
                    {
                        "qualifier": "m",
                        "measure_refs": []
                    }
                ]
            };
            index += 1;

            return  newColFamily;
        }
    };


    // ~ Define data
    $scope.state = {
        "cubeSchema": ""
    };

    // ~ init
    if ($scope.isEdit = !!$routeParams.cubeName) {
        CubeDescService.get({cube_name: $routeParams.cubeName}, function (detail) {
            if (detail.length > 0) {
                $scope.cubeMetaFrame = detail[0];
                ModelService.get({model_name: $scope.cubeMetaFrame.model_name}, function (model) {
                    if (model) {
                        MetaModel.setMetaModel(model);
                        $scope.metaModel = MetaModel;

                        //use
                        //convert GMT mills ,to make sure partition date show GMT Date
                        //should run only one time
                        if(model.partition_desc&&model.partition_desc.partition_date_start)
                        {
                            MetaModel.converDateToGMT();
                        }
                    }
                });
                $scope.state.cubeSchema = angular.toJson($scope.cubeMetaFrame, true);
            }
        });

    } else {
        $scope.cubeMetaFrame = CubeDescModel.createNew();
        MetaModel.initModel();
        $scope.metaModel = MetaModel;
        $scope.cubeMetaFrame.project = $scope.projectModel.selectedProject;
        $scope.state.cubeSchema = angular.toJson($scope.cubeMetaFrame, true);
    }

    // ~ public methods
    $scope.aceChanged = function () {
    };

    $scope.aceLoaded = function(){
    };

    $scope.prepareCube = function () {
        // generate column family
        generateColumnFamily();


        if ($scope.metaModel.model.partition_desc.partition_date_column&&($scope.metaModel.model.partition_desc.partition_date_start|$scope.metaModel.model.partition_desc.partition_date_start==0)) {
            var dateStart = new Date($scope.metaModel.model.partition_desc.partition_date_start);
            dateStart = (dateStart.getFullYear() + "-" + (dateStart.getMonth() + 1) + "-" + dateStart.getDate());
            //switch selected time to utc timestamp
            $scope.metaModel.model.partition_desc.partition_date_start = new Date(moment.utc(dateStart, "YYYY-MM-DD").format()).getTime();


            if($scope.metaModel.model.partition_desc.partition_date_column.indexOf(".")==-1){
            $scope.metaModel.model.partition_desc.partition_date_column=$scope.metaModel.model.fact_table+"."+$scope.metaModel.model.partition_desc.partition_date_column;
            }

        }
        //use cubedesc name as model name
        if($scope.metaModel.model.name===""||angular.isUndefined($scope.metaModel.model.name)){
            $scope.metaModel.model.name = $scope.cubeMetaFrame.name;
        }

        //set model ref for cubeDesc
        if($scope.cubeMetaFrame.model_name===""||angular.isUndefined($scope.cubeMetaFrame.model_name)){
            $scope.cubeMetaFrame.model_name = $scope.cubeMetaFrame.name;
        }

        $scope.state.project = $scope.cubeMetaFrame.project;
//        delete $scope.cubeMetaFrame.project;

        $scope.state.cubeSchema = angular.toJson($scope.cubeMetaFrame, true);
        $scope.state.modelSchema = angular.toJson($scope.metaModel.model, true);
    };

    $scope.cubeResultTmpl = function (notification) {
        // Get the static notification template.
        var tmpl = notification.type == 'success' ? 'cubeResultSuccess.html' : 'cubeResultError.html';
        return $interpolate($templateCache.get(tmpl))(notification);
    };

    $scope.saveCube = function (design_form) {

        try {
            angular.fromJson($scope.state.cubeSchema);
        } catch (e) {
            SweetAlert.swal('Oops...', 'Invalid cube json format..', 'error');
            return;
        }

        SweetAlert.swal({
            title: '',
            text: 'Are you sure to save the cube ?',
            type: '',
            showCancelButton: true,
            confirmButtonColor: '#DD6B55',
            confirmButtonText: "Yes",
            closeOnConfirm: true
        }, function(isConfirm) {
            if(isConfirm){
                loadingRequest.show();

                if ($scope.isEdit) {
                    CubeService.update({}, {cubeDescData: $scope.state.cubeSchema,modelDescData:$scope.state.modelSchema, cubeName: $routeParams.cubeName, project: $scope.state.project}, function (request) {
                        if (request.successful) {
                            $scope.state.cubeSchema = request.cubeDescData;
                            MessageService.sendMsg($scope.cubeResultTmpl({'text':'Updated the cube successfully.',type:'success'}), 'success', {}, true, 'top_center');

                            if (design_form) {
                                design_form.$invalid = true;
                            }
                        } else {
                            $scope.saveCubeRollBack();
                            $scope.cubeMetaFrame.project = $scope.state.project;
                                var message =request.message;
                                var msg = !!(message) ? message : 'Failed to take action.';
                                MessageService.sendMsg($scope.cubeResultTmpl({'text':msg,'schema':$scope.state.cubeSchema}), 'error', {}, true, 'top_center');
                        }
                        //end loading
                        loadingRequest.hide();
                    }, function (e) {
                        $scope.saveCubeRollBack();

                        if(e.data&& e.data.exception){
                            var message =e.data.exception;
                            var msg = !!(message) ? message : 'Failed to take action.';
                            MessageService.sendMsg($scope.cubeResultTmpl({'text':msg,'schema':$scope.state.cubeSchema}), 'error', {}, true, 'top_center');
                        } else {
                            MessageService.sendMsg($scope.cubeResultTmpl({'text':'Failed to take action.','schema':$scope.state.cubeSchema}), 'error', {}, true, 'top_center');
                        }
                        loadingRequest.hide();
                    });
                } else {
                    CubeService.save({}, {cubeDescData: $scope.state.cubeSchema,modelDescData:$scope.state.modelSchema, project: $scope.state.project}, function (request) {
                        if(request.successful) {
                            $scope.state.cubeSchema = request.cubeDescData;

                            MessageService.sendMsg($scope.cubeResultTmpl({'text':'Created the cube successfully.',type:'success'}), 'success', {}, true, 'top_center');
                        } else {
                            $scope.saveCubeRollBack();
                            $scope.cubeMetaFrame.project = $scope.state.project;
                            var message =request.message;
                            var msg = !!(message) ? message : 'Failed to take action.';
                            MessageService.sendMsg($scope.cubeResultTmpl({'text':msg,'schema':$scope.state.cubeSchema}), 'error', {}, true, 'top_center');
                        }

                        //end loading
                        loadingRequest.hide();
                    }, function (e) {
                        $scope.saveCubeRollBack();

                        if (e.data && e.data.exception) {
                            var message =e.data.exception;
                            var msg = !!(message) ? message : 'Failed to take action.';
                            MessageService.sendMsg($scope.cubeResultTmpl({'text':msg,'schema':$scope.state.cubeSchema}), 'error', {}, true, 'top_center');
                        } else {
                            MessageService.sendMsg($scope.cubeResultTmpl({'text':"Failed to take action.",'schema':$scope.state.cubeSchema}), 'error', {}, true, 'top_center');
                        }
                        //end loading
                        loadingRequest.hide();

                    });
                }
            }
            else{
                $scope.saveCubeRollBack();
            }
        });
    };

//    reverse the date
    $scope.saveCubeRollBack = function (){
        if($scope.metaModel.model&&($scope.metaModel.model.partition_desc.partition_date_start||$scope.metaModel.model.partition_desc.partition_date_start==0))
        {
            $scope.metaModel.model.partition_desc.partition_date_start+=new Date().getTimezoneOffset()*60000;
        }
    }

    $scope.updateMandatory = function(rowkey_column){
        if(!rowkey_column.mandatory){
            angular.forEach($scope.cubeMetaFrame.rowkey.aggregation_groups, function (group, index) {
                   var index = group.indexOf(rowkey_column.column);
                   if(index>-1){
                       group.splice(index,1);
                   }
            });
        }
    }

    function reGenerateRowKey(){
        $log.log("reGen rowkey & agg group");
        var tmpRowKeyColumns = [];
        var tmpAggregationItems = [];//put all aggregation item
        var hierarchyItemArray = [];//put all hierarchy items
        angular.forEach($scope.cubeMetaFrame.dimensions, function (dimension, index) {

           //derived column
            if(dimension.derived&&dimension.derived.length){
                var lookup = _.find($scope.metaModel.model.lookups,function(lookup){return lookup.table==dimension.table});
                angular.forEach(lookup.join.foreign_key, function (fk, index) {
                    for (var i = 0; i < tmpRowKeyColumns.length; i++) {
                        if(tmpRowKeyColumns[i].column == fk)
                            break;
                    }
                    // push to array if no duplicate value
                    if(i == tmpRowKeyColumns.length) {
                        tmpRowKeyColumns.push({
                            "column": fk,
                            "length": 0,
                            "dictionary": "true",
                            "mandatory": false
                        });

                        tmpAggregationItems.push(fk);
                    }
                })

            }
            //normal column
            else if (dimension.column&&!dimension.hierarchy&&dimension.column.length==1) {
                for (var i = 0; i < tmpRowKeyColumns.length; i++) {
                    if(tmpRowKeyColumns[i].column == dimension.column[0])
                        break;
                }
                if(i == tmpRowKeyColumns.length) {
                    tmpRowKeyColumns.push({
                        "column": dimension.column[0],
                        "length": 0,
                        "dictionary": "true",
                        "mandatory": false
                    });
                    tmpAggregationItems.push(dimension.column[0]);
                }
            }
            // hierarchy
            if(dimension.hierarchy && dimension.column.length){
                var hierarchyUnit = [];
                angular.forEach(dimension.column, function (hier_column, index) {
                    for (var i = 0; i < tmpRowKeyColumns.length; i++) {
                        if(tmpRowKeyColumns[i].column == hier_column)
                            break;
                    }
                    if(i == tmpRowKeyColumns.length) {
                        tmpRowKeyColumns.push({
                            "column": hier_column,
                            "length": 0,
                            "dictionary": "true",
                            "mandatory": false
                        });
                        tmpAggregationItems.push(hier_column);
                    }
                    if(hierarchyUnit.indexOf(hier_column)==-1){
                      hierarchyUnit.push(hier_column);
                    }
                });
              if(hierarchyUnit.length){
                hierarchyItemArray.push(hierarchyUnit);
              }
            }

        });


        //rm mandatory column from aggregation item
        angular.forEach($scope.cubeMetaFrame.rowkey.rowkey_columns,function(value,index){
                if(value.mandatory){
                    tmpAggregationItems = _.filter(tmpAggregationItems,function(item){
                           return item!=value.column;
                    });
                }
        });

        var rowkeyColumns = $scope.cubeMetaFrame.rowkey.rowkey_columns;
        var newRowKeyColumns = sortSharedData(rowkeyColumns,tmpRowKeyColumns);
        var increasedColumns = increasedColumn(rowkeyColumns,tmpRowKeyColumns);
        newRowKeyColumns = newRowKeyColumns.concat(increasedColumns);

        //! here get the latest rowkey_columns
        $scope.cubeMetaFrame.rowkey.rowkey_columns = newRowKeyColumns;

        if($scope.cubeMode==="editExistCube") {
            var aggregationGroups = $scope.cubeMetaFrame.rowkey.aggregation_groups;
            // rm unused item from group,will only rm when [edit] dimension
            angular.forEach(aggregationGroups, function (group, index) {
                if (group) {
                    for (var j = 0; j < group.length; j++) {
                        var elemStillExist = false;
                        for (var k = 0; k < tmpAggregationItems.length; k++) {
                            if (group[j] == tmpAggregationItems[k]) {
                                elemStillExist = true;
                                break;
                            }
                        }
                        if (!elemStillExist) {
                            group.splice(j, 1);
                            j--;
                        }
                    }
                    if (!group.length) {
                        aggregationGroups.splice(index, 1);
                        index--;
                    }
                }
                else {
                    aggregationGroups.splice(index, 1);
                    index--;
                }
            });
        }

        if($scope.cubeMode==="addNewCube"){

<<<<<<< HEAD
          if(!tmpAggregationItems.length) return;
=======
          if(!tmpAggregationItems.length) {
              $scope.cubeMetaFrame.rowkey.aggregation_groups=[];
              return;
          }
>>>>>>> bb83ca1c

            var newUniqAggregationItem = [];
            angular.forEach(tmpAggregationItems, function (item, index) {
                if(newUniqAggregationItem.indexOf(item)==-1){
                    newUniqAggregationItem.push(item);
                }
            });

<<<<<<< HEAD
          var hierarchyItems = [];
          for(var m=0;m<hierarchyItemArray.length;m++){
            for(var n=0;n<hierarchyItemArray[m].length;n++){
              hierarchyItems.push(hierarchyItemArray[m][n]);
            }
          }
          var unHierarchyItems = increasedData(hierarchyItems,newUniqAggregationItem);
//            hierarchyItems
          var increasedDataGroups = sliceGroupItemToGroups(unHierarchyItems);
          var lastAggregationGroup = increasedDataGroups.length===0?[]:increasedDataGroups[increasedDataGroups.length-1];
=======
          var hierarchyItems = hierarchyItemArray.join().split(",");
          var unHierarchyItems = increasedData(hierarchyItems,newUniqAggregationItem);
          //hierarchyItems
          var increasedDataGroups = sliceGroupItemToGroups(unHierarchyItems);
          if(!hierarchyItemArray.length){
              $scope.cubeMetaFrame.rowkey.aggregation_groups = increasedDataGroups;
              return;
          };

          var lastAggregationGroup = increasedDataGroups.length===0?[]:increasedDataGroups[increasedDataGroups.length-1];

>>>>>>> bb83ca1c
          if(lastAggregationGroup.length<10){
            if(lastAggregationGroup.length+hierarchyItemArray.length<=10){
              lastAggregationGroup = lastAggregationGroup.concat(hierarchyItems);
              if(increasedDataGroups.length==0){
<<<<<<< HEAD
=======
                //case only hierarchy
>>>>>>> bb83ca1c
                increasedDataGroups[0]=lastAggregationGroup;
              }else{
                increasedDataGroups[increasedDataGroups.length-1]=lastAggregationGroup;
              }
<<<<<<< HEAD
            }
            else{
              var spareLength = 10-lastAggregationGroup.length;
              var partialHierarchy =lastAggregationGroup.concat(hierarchyItemArray.slice(0,spareLength));
              //add hierarchy to last group and make sure length less than 10
              lastAggregationGroup = lastAggregationGroup.concat(partialHierarchy);
              var spareHierarchy = hierarchyItemArray.slice(spareLength+1,hierarchyItemArray.length-1);
              if(spareHierarchy.length){
                lastAggregationGroup.push(spareHierarchy);
              }
              increasedDataGroups[increasedDataGroups.length-1]=lastAggregationGroup;
            }
          }
          else{
            if(hierarchyItemArray.length<=10){
              increasedDataGroups.push(hierarchyItems);
            }else{
              var partialHierarchy =lastAggregationGroup.concat(hierarchyItemArray.slice(0,10));
              //add hierarchy to last group and make sure length less than 10
              increasedDataGroups.push(partialHierarchy);
              var spareHierarchy = hierarchyItemArray.slice(11,hierarchyItemArray.length-1);
              if(spareHierarchy.length){
                increasedDataGroups.push(spareHierarchy);
              }
            }
          }


=======
            }
            else{
                var cutIndex = 10-lastAggregationGroup.length;
                var partialHierarchy =hierarchyItemArray.slice(0,cutIndex).join().split(",");
                //add hierarchy to last group and make sure length less than 10
                lastAggregationGroup = lastAggregationGroup.concat(partialHierarchy);
                increasedDataGroups[increasedDataGroups.length-1]=lastAggregationGroup;
                var leftHierarchy = hierarchyItemArray.slice(cutIndex);

                var leftHierarchyLength = leftHierarchy.length;
                var grpLength = parseInt(leftHierarchyLength/10);
                if(leftHierarchyLength%10==0&&leftHierarchyLength!=0){
                    grpLength--;
                }
                for(var i=0;i<=grpLength;i++){
                    var hierAggGroupUnit = leftHierarchy.slice(i*10,(i+1)*10).join().split(",");
                    increasedDataGroups.push(hierAggGroupUnit);
                }
            }
          }
          //lastAggregationGroup length >=10
          else{
              var hierrachyArrayLength = hierarchyItemArray.length;
              var grpLength = parseInt(hierrachyArrayLength/10);
              if(hierrachyArrayLength%10==0&&hierrachyArrayLength!=0){
                  grpLength--;
              }
              for(var i=0;i<=grpLength;i++){
                   var hierAggGroupUnit = hierarchyItemArray.slice(i*10,(i+1)*10).join().split(",");
                   increasedDataGroups.push(hierAggGroupUnit);
              }
          }
>>>>>>> bb83ca1c
            //! here get the latest aggregation groups,only effect when add newCube
            $scope.cubeMetaFrame.rowkey.aggregation_groups = increasedDataGroups;
        }
    }

    function sortSharedData(oldArray,tmpArr){
        var newArr = [];
        for(var j=0;j<oldArray.length;j++){
            var unit = oldArray[j];
            for(var k=0;k<tmpArr.length;k++){
                if(unit.column==tmpArr[k].column){
                    newArr.push(unit);
                }
            }
        }
        return newArr;
    }

    function increasedData(oldArray,tmpArr){
        var increasedData = [];
        if(oldArray&&!oldArray.length){
            return   increasedData.concat(tmpArr);
        }

        for(var j=0;j<tmpArr.length;j++){
            var unit = tmpArr[j];
            var exist = false;
            for(var k=0;k<oldArray.length;k++){
                if(unit==oldArray[k]){
                    exist = true;
                    break;
                }
            }
            if(!exist){
                increasedData.push(unit);
            }
        }
        return increasedData;
    }

    function increasedColumn(oldArray,tmpArr){
        var increasedData = [];
        if(oldArray&&!oldArray.length){
         return   increasedData.concat(tmpArr);
        }

        for(var j=0;j<tmpArr.length;j++){
            var unit = tmpArr[j];
            var exist = false;
            for(var k=0;k<oldArray.length;k++){
                if(unit.column==oldArray[k].column){
                    exist = true;
                    break;
                }
            }
            if(!exist){
                increasedData.push(unit);
            }
        }
        return increasedData;
    }

    function sliceGroupItemToGroups(groupItems){
        if(!groupItems.length){
            return [];
        }
        var groups = [];
        var j = -1;
        for(var i = 0;i<groupItems.length;i++){
            if(i%10==0){
                j++;
                groups[j]=[];
            }
            groups[j].push(groupItems[i]);
        }
//        if(groups[groups.length-1].length<10){
//            groups.pop();
//        }
        return groups;
    }


    // ~ private methods
    function generateColumnFamily() {
        $scope.cubeMetaFrame.hbase_mapping.column_family = [];
        var colFamily = ColFamily();
        var normalMeasures = [], distinctCountMeasures=[];
        angular.forEach($scope.cubeMetaFrame.measures, function (measure, index) {
            if(measure.function.expression === 'COUNT_DISTINCT'){
                distinctCountMeasures.push(measure);
            }else{
                normalMeasures.push(measure);
            }
        });
        if(normalMeasures.length>0){
            var nmcf = colFamily();
            angular.forEach(normalMeasures, function(normalM, index){
                nmcf.columns[0].measure_refs.push(normalM.name);
            });
            $scope.cubeMetaFrame.hbase_mapping.column_family.push(nmcf);
        }

        if (distinctCountMeasures.length > 0){
            var dccf = colFamily();
            angular.forEach(distinctCountMeasures, function(dcm, index){
                dccf.columns[0].measure_refs.push(dcm.name);
            });
            $scope.cubeMetaFrame.hbase_mapping.column_family.push(dccf);
        }
    }

    $scope.$watch('projectModel.selectedProject', function (newValue, oldValue) {
        if(!newValue){
            return;
        }
        var param = {
            ext: true,
            project:newValue
        };
        if(newValue){
            TableModel.initTables();
            TableService.list(param, function (tables) {
                angular.forEach(tables, function (table) {
                    table.name = table.database+"."+table.name;
                    TableModel.addTable(table);
                });
            });
        }
    });

    $scope.$on('DimensionsEdited', function (event) {
        if ($scope.cubeMetaFrame) {
            reGenerateRowKey();
        }
    });
});<|MERGE_RESOLUTION|>--- conflicted
+++ resolved
@@ -389,14 +389,10 @@
 
         if($scope.cubeMode==="addNewCube"){
 
-<<<<<<< HEAD
-          if(!tmpAggregationItems.length) return;
-=======
           if(!tmpAggregationItems.length) {
               $scope.cubeMetaFrame.rowkey.aggregation_groups=[];
               return;
           }
->>>>>>> bb83ca1c
 
             var newUniqAggregationItem = [];
             angular.forEach(tmpAggregationItems, function (item, index) {
@@ -405,18 +401,6 @@
                 }
             });
 
-<<<<<<< HEAD
-          var hierarchyItems = [];
-          for(var m=0;m<hierarchyItemArray.length;m++){
-            for(var n=0;n<hierarchyItemArray[m].length;n++){
-              hierarchyItems.push(hierarchyItemArray[m][n]);
-            }
-          }
-          var unHierarchyItems = increasedData(hierarchyItems,newUniqAggregationItem);
-//            hierarchyItems
-          var increasedDataGroups = sliceGroupItemToGroups(unHierarchyItems);
-          var lastAggregationGroup = increasedDataGroups.length===0?[]:increasedDataGroups[increasedDataGroups.length-1];
-=======
           var hierarchyItems = hierarchyItemArray.join().split(",");
           var unHierarchyItems = increasedData(hierarchyItems,newUniqAggregationItem);
           //hierarchyItems
@@ -428,49 +412,15 @@
 
           var lastAggregationGroup = increasedDataGroups.length===0?[]:increasedDataGroups[increasedDataGroups.length-1];
 
->>>>>>> bb83ca1c
           if(lastAggregationGroup.length<10){
             if(lastAggregationGroup.length+hierarchyItemArray.length<=10){
               lastAggregationGroup = lastAggregationGroup.concat(hierarchyItems);
               if(increasedDataGroups.length==0){
-<<<<<<< HEAD
-=======
                 //case only hierarchy
->>>>>>> bb83ca1c
                 increasedDataGroups[0]=lastAggregationGroup;
               }else{
                 increasedDataGroups[increasedDataGroups.length-1]=lastAggregationGroup;
               }
-<<<<<<< HEAD
-            }
-            else{
-              var spareLength = 10-lastAggregationGroup.length;
-              var partialHierarchy =lastAggregationGroup.concat(hierarchyItemArray.slice(0,spareLength));
-              //add hierarchy to last group and make sure length less than 10
-              lastAggregationGroup = lastAggregationGroup.concat(partialHierarchy);
-              var spareHierarchy = hierarchyItemArray.slice(spareLength+1,hierarchyItemArray.length-1);
-              if(spareHierarchy.length){
-                lastAggregationGroup.push(spareHierarchy);
-              }
-              increasedDataGroups[increasedDataGroups.length-1]=lastAggregationGroup;
-            }
-          }
-          else{
-            if(hierarchyItemArray.length<=10){
-              increasedDataGroups.push(hierarchyItems);
-            }else{
-              var partialHierarchy =lastAggregationGroup.concat(hierarchyItemArray.slice(0,10));
-              //add hierarchy to last group and make sure length less than 10
-              increasedDataGroups.push(partialHierarchy);
-              var spareHierarchy = hierarchyItemArray.slice(11,hierarchyItemArray.length-1);
-              if(spareHierarchy.length){
-                increasedDataGroups.push(spareHierarchy);
-              }
-            }
-          }
-
-
-=======
             }
             else{
                 var cutIndex = 10-lastAggregationGroup.length;
@@ -503,7 +453,6 @@
                    increasedDataGroups.push(hierAggGroupUnit);
               }
           }
->>>>>>> bb83ca1c
             //! here get the latest aggregation groups,only effect when add newCube
             $scope.cubeMetaFrame.rowkey.aggregation_groups = increasedDataGroups;
         }
